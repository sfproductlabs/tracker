--- conflicted
+++ resolved
@@ -199,18 +199,11 @@
 					return fmt.Errorf("Bad URL (destination)")
 				} else {
 					urltoURL = *checkTo
-<<<<<<< HEAD
-					//fmt.Println(urltoURL.Query, strings.ToLower(urltoURL.Path))
-					for _, d := range i.AppConfig.Domains {
-						if strings.EqualFold(checkTo.Host, strings.TrimSpace(d)) {
-							return fmt.Errorf("Bad URL (self-referential)")
-=======
 					if !strings.Contains(checkTo.Path, "/rdr/") {
 						for _, d := range i.AppConfig.Domains {
 							if strings.EqualFold(checkTo.Host, strings.TrimSpace(d)) {
 								return fmt.Errorf("Bad URL (self-referential)")
 							}
->>>>>>> a0f3e960
 						}
 					}
 				}
