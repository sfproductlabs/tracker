--- conflicted
+++ resolved
@@ -3,72 +3,7 @@
 
 ## Instructions
 
-<<<<<<< HEAD
-### Setup
-* Install go and dependencies, requires Go +1.8 (on debian buster):
-```
-apt install golang-1.8-go git libssl-dev
-```
-* Add the following to your ~/.bashrc:
-```
-export GOROOT=/usr/lib/go-1.8
-export GOPATH=$HOME/go
-export PATH=$PATH:$GOROOT/bin:$GOPATH/bin
-```
-* Get, build and run the sources (change the config.json to your liking):
-```
-go get github.com/dioptre/tracker
-cd ~/go/src/github.com/dioptre/tracker
-go install
-./debug.sh
-```
-* You may want to change the config.json
-```javascript
-{
-    "Domains": ["dev.sfproductlabs.com"],
-    "ProxyUrl": "http://localhost:8000",
-    "StaticDirectory" : "public",
-    "UsePingPong" : true,
-    "Tracker" : "/tracker",
-    "UseLocalTLS" : false
-}
-```
-   * Domains **is required** and is what domains are allowed, and connect automatically to LetsEncrypt.
-   * ProxyUrl (optional) if included proxies connections to a Node.js or other local web service.
-   * StaticDirectory (optional) if included serves static files from this subdirectory
-   * UsePingPong (optional) if included responds "pong" to https://yourdomain.com/ping
-   * Tracker (optional) if included responds a transparent image (wip).
-   * UseLocalTLS (optional) if included and **true** elects to use server.crt, and server.key instead of LetsEncrypt.
-
-### Troubleshooting
-I had to disable ipv6 (error during LetsEncrypt init phase) also, this has been done in the docker image also.
-
-* Edit /etc/sysctl.conf:
-```
-net.ipv6.conf.enp6s0.disable_ipv6 = 1
-```
-
-### Tests
-* Tested on ARM and x64.
-
-* Benchmarking run:
-```
-./benchmark.sh https://yourservername.com/ping
-```
-My results are around 1,000 requests per second per $ per server per month ([@dioptre](https://github.com/dioptre/)).
-* Run a test server to proxy to:
-```
-./proxy_server.sh
-```
-* Test key (outside of LetsEncrypt)
-```
-# You can also use the helper genkey.sh
-openssl ecparam -genkey -name secp384r1 -out server.key
-openssl req -new -x509 -sha256 -key server.key -out server.crt -days 3650
-```
-=======
 TBA
->>>>>>> 5d45020d
 
 ### Deploy
 * Get a certificate:
