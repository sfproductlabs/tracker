/*===----------- tracker.go - tracking utility written in go  -------------===
 *
 *
 * This file is licensed under the Apache 2 License. See LICENSE for details.
 *
 *  Copyright (c) 2018 Andrew Grosser. All Rights Reserved.
 *
 *                                     `...
 *                                    yNMMh`
 *                                    dMMMh`
 *                                    dMMMh`
 *                                    dMMMh`
 *                                    dMMMd`
 *                                    dMMMm.
 *                                    dMMMm.
 *                                    dMMMm.               /hdy.
 *                  ohs+`             yMMMd.               yMMM-
 *                 .mMMm.             yMMMm.               oMMM/
 *                 :MMMd`             sMMMN.               oMMMo
 *                 +MMMd`             oMMMN.               oMMMy
 *                 sMMMd`             /MMMN.               oMMMh
 *                 sMMMd`             /MMMN-               oMMMd
 *                 oMMMd`             :NMMM-               oMMMd
 *                 /MMMd`             -NMMM-               oMMMm
 *                 :MMMd`             .mMMM-               oMMMm`
 *                 -NMMm.             `mMMM:               oMMMm`
 *                 .mMMm.              dMMM/               +MMMm`
 *                 `hMMm.              hMMM/               /MMMm`
 *                  yMMm.              yMMM/               /MMMm`
 *                  oMMm.              oMMMo               -MMMN.
 *                  +MMm.              +MMMo               .MMMN-
 *                  +MMm.              /MMMo               .NMMN-
 *           `      +MMm.              -MMMs               .mMMN:  `.-.
 *          /hys:`  +MMN-              -NMMy               `hMMN: .yNNy
 *          :NMMMy` sMMM/              .NMMy                yMMM+-dMMMo
 *           +NMMMh-hMMMo              .mMMy                +MMMmNMMMh`
 *            /dMMMNNMMMs              .dMMd                -MMMMMNm+`
 *             .+mMMMMMN:              .mMMd                `NMNmh/`
 *               `/yhhy:               `dMMd                 /+:`
 *                                     `hMMm`
 *                                     `hMMm.
 *                                     .mMMm:
 *                                     :MMMd-
 *                                     -NMMh.
 *                                      ./:.
 *
 *===----------------------------------------------------------------------===
 */
package main

import (
	"context"
	"crypto/tls"
	"database/sql"
	"encoding/csv"
	"encoding/json"
	"flag"
	"fmt"
	"io"
	"io/ioutil"
	"log"
	"math/rand"
	"net"
	"net/http"
	"net/http/httputil"
	"net/url"
	"os"
	"regexp"
	"strconv"
	"strings"
	"time"

	"github.com/ClickHouse/ch-go"
	"github.com/ClickHouse/ch-go/proto"
	"github.com/gocql/gocql"
	"github.com/gorilla/mux"
	"github.com/nats-io/nats.go"
	"golang.org/x/crypto/acme/autocert"
)

// //////////////////////////////////////
// Get the system setup from the config.json file:
// //////////////////////////////////////
type session interface {
	connect() error
	close() error
	prune() error
	write(w *WriteArgs) error
	listen() error
	serve(w *http.ResponseWriter, r *http.Request, s *ServiceArgs) error
}

type KeyValue struct {
	Key   string
	Value interface{}
}

type Field struct {
	Type          string
	Id            string
	Default       string
	DestParamHash string
}

type Query struct {
	Statement string
	QueryType string
	Fields    []Field
}

type Filter struct {
	Type    string
	Alias   string
	Id      string
	Queries []Query
}

type Prune struct {
	Table              string
	TTL                int64
	PageSize           int
	CFlagsIgnore       []int64
	ClearAll           bool
	ClearParams        bool
	ClearNumericParams bool
	Fields             []Field
}

type WriteArgs struct {
	WriteType  int
	Values     *map[string]interface{}
	IsServer   bool
	SaveCookie bool
	IP         string
	Browser    string
	Language   string
	URI        string
	Host       string
	EventID    gocql.UUID
}

type ServiceArgs struct {
	ServiceType int
	Values      *map[string]string
	IsServer    bool
	IP          string
	Browser     string
	Language    string
	URI         string
	EventID     gocql.UUID
}

type Service struct {
	Service  string
	Hosts    []string
	CACert   string
	Cert     string
	Key      string
	Secure   bool
	Critical bool

	Context      string
	Filter       []Filter
	Prune        []Prune
	Format       string
	MessageLimit int
	ByteLimit    int
	Timeout      time.Duration
	Connections  int
	Retries      int
	AttemptAll   bool

	Consumer  bool
	Ephemeral bool
	Note      string

	Session session
}

<<<<<<< HEAD
type ClickhouseService struct { //Implements 'session'
	Configuration *Service
	Session       *gocql.Session
	AppConfig     *Configuration
=======
type DuckService struct { //Implements 'session'
	Configuration *Service
	Session       *gocql.Session
	AppConfig     *Configuration
	DB            *sql.DB
>>>>>>> a0dd2d69
}

type CassandraService struct { //Implements 'session'
	Configuration *Service
	Session       *gocql.Session
	AppConfig     *Configuration
}

type NatsService struct { //Implements 'session'
	Configuration *Service
	nc            *nats.Conn
	ec            *nats.EncodedConn
	AppConfig     *Configuration
}

type FacebookService struct { //Implements 'session'
	Configuration *Service
	AppConfig     *Configuration
}

type GeoIP struct {
	IPStart     string  `json:"ips"`
	IPEnd       string  `json:"ipe"`
	CountryISO2 string  `json:"iso2"`
	Country     string  `json:"country"`
	Region      string  `json:"region"`
	City        string  `json:"city"`
	Latitude    float64 `json:"lat"`
	Longitude   float64 `json:"lon"`
	Zip         string  `json:"zip"`
	Timezone    string  `json:"tz"`
}

type Configuration struct {
	ConfigFile               string
	Domains                  []string //Domains in Trust, LetsEncrypt domains
	StaticDirectory          string   //Static FS Directory (./public/)
	TempDirectory            string
	UseGeoIP                 bool
	UseRegionDescriptions    bool
	UseRemoveIP              bool
	GeoIPVersion             int
	IPv4GeoIPZip             string
	IPv6GeoIPZip             string
	IPv4GeoIPCSVDest         string
	IPv6GeoIPCSVDest         string
	UseLocalTLS              bool
	IgnoreInsecureTLS        bool
	TLSCert                  string
	TLSKey                   string
	Notify                   []Service
	Consume                  []Service
	API                      Service
	PrefixPrivateHash        string
	ProxyUrl                 string
	ProxyUrlFilter           string
	IgnoreProxyOptions       bool
	ProxyForceJson           bool
	ProxyPort                string
	ProxyPortTLS             string
	ProxyExceptHTTP          string
	ProxyPortRedirect        string
	ProxyDailyLimit          uint64
	ProxyDailyLimitChecker   string //Service, Ex. casssandra
	ProxyDailyLimitCheck     func(string) uint64
	SchemaVersion            int
	ApiVersion               int
	CFlagsMarketing          int64
	CFlagsIgnore             bool
	Debug                    bool
	UrlFilter                string
	UrlFilterMatchGroup      int
	AllowOrigin              string
	IsUrlFiltered            bool
	MaximumConnections       int
	ReadTimeoutSeconds       int
	ReadHeaderTimeoutSeconds int
	WriteTimeoutSeconds      int
	IdleTimeoutSeconds       int
	MaxHeaderBytes           int
	DefaultRedirect          string
	IgnoreQueryParamsKey     string
	AccountHashMixer         string
	PruneLogsTTL             int
	PruneLogsOnly            bool
	PruneLogsSkip            bool
	PruneLogsPageSize        int
	PruneUpdateConfig        bool
	PruneLimit               int
	PruneSkipToTimestamp     int64
}

// ////////////////////////////////////// Constants
const (
	PONG              string = "pong"
	API_LIMIT_REACHED string = "API Limit Reached"

<<<<<<< HEAD
	SERVICE_TYPE_CLICKHOUSE string = "clickhouse"
	SERVICE_TYPE_CASSANDRA  string = "cassandra"
	SERVICE_TYPE_NATS       string = "nats"
	SERVICE_TYPE_FACEBOOK   string = "facebook"
=======
	SERVICE_TYPE_DUCKDB    string = "duckdb"
	SERVICE_TYPE_CASSANDRA string = "cassandra"
	SERVICE_TYPE_NATS      string = "nats"
	SERVICE_TYPE_FACEBOOK  string = "facebook"
>>>>>>> a0dd2d69

	FB_PIXEL string = "FB_PIXEL"
	FB_TOKEN string = "FB_TOKEN"

	NATS_QUEUE_GROUP = "tracker"

	IDX_PREFIX_IPV4 = "gip4::"
	IDX_PREFIX_IPV6 = "gip6::"
)
const (
	WRITE_LOG    = 1 << iota
	WRITE_UPDATE = 1 << iota
	WRITE_COUNT  = 1 << iota
	WRITE_EVENT  = 1 << iota
	WRITE_LTV    = 1 << iota

	WRITE_DESC_LOG    = "log"
	WRITE_DESC_UPDATE = "update"
	WRITE_DESC_COUNT  = "count"
	WRITE_DESC_EVENT  = "event"
)

const (
	SVC_GET_REDIRECTS     = 1 << iota
	SVC_POST_REDIRECT     = 1 << iota
	SVC_GET_REDIRECT      = 1 << iota
	SVC_GET_AGREE         = 1 << iota
	SVC_POST_AGREE        = 1 << iota
	SVC_GET_JURISDICTIONS = 1 << iota
	SVC_GET_GEOIP         = 1 << iota

	SVC_DESC_GET_REDIRECTS     = "getRedirects"
	SVC_DESC_POST_REDIRECT     = "postRedirect"
	SVC_DESC_GET_REDIRECT      = "getRedirect"
	SVC_DESC_GET_AGREE         = "getAgreememts"
	SVC_DESC_POST_AGREE        = "postAgreements"
	SVC_DESC_GET_JURISDICTIONS = "getJurisdictions"
)

var (
	// Quote Ident replacer.
	regexQiReplacer  = strings.NewReplacer("\n", `\n`, `\`, `\\`, `"`, `\"`)
	regexCount       = regexp.MustCompile(`\.count\.(.*)`)
	regexUpdate      = regexp.MustCompile(`\.update\.(.*)`)
	regexFilterUrl   = regexp.MustCompile(`(.*)`)
	regexInternalURI = regexp.MustCompile(`.*(/tr/|/img/|/pub/|/str/|/rdr/).*`) //TODO: MUST FILTER INTERNAL ROUTES, UPDATE IF ADDING A NEW ROUTE, PROXY OK!!!
	regexUtmPrefix   = regexp.MustCompile(`utm_`)
)

// ////////////////////////////////////// Transparent GIF
var TRACKING_GIF = []byte{0x47, 0x49, 0x46, 0x38, 0x39, 0x61, 0x1, 0x0, 0x1, 0x0, 0x80, 0x0, 0x0, 0xff, 0xff, 0xff, 0x0, 0x0, 0x0, 0x2c, 0x0, 0x0, 0x0, 0x0, 0x1, 0x0, 0x1, 0x0, 0x0, 0x2, 0x2, 0x44, 0x1, 0x0, 0x3b}

var kv = (*KV)(nil)

// //////////////////////////////////////
// Start here
// //////////////////////////////////////
func main() {
	fmt.Println("\n\n//////////////////////////////////////////////////////////////")
	fmt.Println("Tracker.")
	fmt.Println("Software to track growth and visitor usage")
	fmt.Println("https://github.com/sfproductlabs/tracker")
	fmt.Println("(c) Copyright 2018-2021 SF Product Labs LLC.")
	fmt.Println("Use of this software is subject to the LICENSE agreement.")
	fmt.Println("//////////////////////////////////////////////////////////////\n\n")

	//////////////////////////////////////// LOAD CONFIG
	fmt.Println("Starting services...")
	configFile := "config.json"
	var fbPixelFlag = flag.String("fb-pixel", "", "provide facebook pixel")
	var fbTokenFlag = flag.String("fb-token", "", "provide facebook token")
	var prune = flag.Bool("prune", false, "prune items")
	var logsOnly = flag.Bool("logs-only", false, "clear out log only")
	flag.Parse()
	if len(flag.Args()) > 0 {
		configFile = flag.Args()[0]
	}
	fmt.Println("Configuration file: ", configFile)
	file, _ := os.Open(configFile)
	defer file.Close()
	decoder := json.NewDecoder(file)
	configuration := Configuration{}
	err := decoder.Decode(&configuration)
	if err != nil {
		fmt.Println("error:", err)
	}
	configuration.ConfigFile = configFile

	//////////////////////////////////////// OVERRIDE FACEBOOK VARIABLES
	var fbPixel = os.Getenv(FB_PIXEL)
	var fbToken = os.Getenv(FB_TOKEN)
	if fbPixel == "" {
		fbPixel = *fbPixelFlag
	}
	if fbToken == "" {
		fbToken = *fbTokenFlag
	}
	if fbPixel != "" || fbToken != "" {
		var fbNotify = &Service{}
		var fbFound = false
		for idx := range configuration.Notify {
			s := &configuration.Notify[idx]
			if s.Service == SERVICE_TYPE_FACEBOOK {
				fbNotify = s
				fbFound = true
			}
		}
		if fbPixel != "" {
			fbNotify.Context = fbPixel
		}
		if fbToken != "" {
			fbNotify.Key = fbToken
		}
		fbNotify.Service = SERVICE_TYPE_FACEBOOK
		if !fbFound {
			fbNotify.AttemptAll = false
			configuration.Notify = append(configuration.Notify, *fbNotify)
		}
	}

	//////////////////////////////////////// SETUP CACHE
	cache := cacheDir()
	if cache == "" {
		log.Fatal("Bad Cache.")
	}

	//////////////////////////////////////// Prime rand
	//Setup rand
	rand.Seed(time.Now().UTC().UnixNano())

	////////////////////////////////////////SETUP FILTER
	if configuration.UrlFilter != "" {
		fmt.Println("Setting up URL prefix filter...")
		configuration.IsUrlFiltered = true
		regexFilterUrl, _ = regexp.Compile(configuration.UrlFilter)
	}

	////////////////////////////////////////SETUP ORIGIN
	if configuration.AllowOrigin == "" {
		configuration.AllowOrigin = "*"
	}

	//////////////////////////////////////// SETUP CONFIG VARIABLES
	fmt.Println("Trusted domains: ", configuration.Domains)
	apiVersion := "v" + strconv.Itoa(configuration.ApiVersion)
	//LetsEncrypt needs 443 & 80, So only override if possible
	proxyPort := ":http"
	if configuration.UseLocalTLS && configuration.ProxyPort != "" {
		proxyPort = configuration.ProxyPort
	}
	proxyPortTLS := ":https"
	if configuration.UseLocalTLS && configuration.ProxyPort != "" {
		proxyPortTLS = configuration.ProxyPortTLS
	}

	if !configuration.UseLocalTLS && (configuration.ProxyPort != "" || configuration.ProxyPortTLS != "") {
		log.Fatalln("[CRITICAL] Can not use non-standard ports with LetsEncyrpt")
	}
	// allow redirect target port to be different than listening port (443 vs. 8443)
	proxyPortRedirect := proxyPortTLS
	if configuration.ProxyPortRedirect != "" {
		proxyPortRedirect = configuration.ProxyPortRedirect
	}
	//////////////////////////////////////// LOAD NOTIFIERS
	for idx := range configuration.Notify {
		s := &configuration.Notify[idx]
		switch s.Service {
<<<<<<< HEAD
		case SERVICE_TYPE_CLICKHOUSE:
			ctx := context.Background()
			var (
				numbers int
				data    proto.ColUInt64
			)
			c, _ := ch.Dial(ctx, ch.Options{Address: "localhost:9000"})
			c.Do(ctx, ch.Query{
				Body: "SELECT number FROM system.numbers LIMIT 500000000",
				Result: proto.Results{
					{Name: "number", Data: &data},
				},
				// OnResult will be called on next received data block.
				OnResult: func(ctx context.Context, b proto.Block) error {
					numbers += len(data)
					return nil
				},
			})
=======
		case SERVICE_TYPE_DUCKDB:
			fmt.Printf("Notify #%d: Connecting to DuckDB: %s\n", idx, s.Hosts)
			duck := DuckService{
				Configuration: s,
				AppConfig:     &configuration,
			}
			err = duck.connect()
			if err != nil || s.Session == nil {
				if s.Critical {
					log.Fatalf("[CRITICAL] Notify #%d. Could not connect to duck. %s\n", idx, err)
				} else {
					fmt.Printf("[ERROR] Notify #%d. Could not connect to duck. %s\n", idx, err)
					continue
				}
			}
			//Now attach the one and only API service, replace if multiple
			configuration.API = *s
>>>>>>> a0dd2d69
		case SERVICE_TYPE_CASSANDRA:
			fmt.Printf("Notify #%d: Connecting to Cassandra Cluster: %s\n", idx, s.Hosts)
			cassandra := CassandraService{
				Configuration: s,
				AppConfig:     &configuration,
			}
			err = cassandra.connect()
			if err != nil || s.Session == nil {
				if s.Critical {
					log.Fatalf("[CRITICAL] Notify #%d. Could not connect to Cassandra Cluster. %s\n", idx, err)
				} else {
					fmt.Printf("[ERROR] Notify #%d. Could not connect to Cassandra Cluster. %s\n", idx, err)
					continue
				}
			}
			var seq int
			if err := cassandra.Session.Query(`SELECT seq FROM sequences where name='DB_VER' LIMIT 1`).Consistency(gocql.One).Scan(&seq); err != nil || seq != configuration.SchemaVersion {
				log.Fatalln("[CRITICAL] Cassandra Bad DB_VER", err)
			} else {
				fmt.Printf("Notify #%d: Connected to Cassandra: DB_VER %d\n", idx, seq)
			}
			//Now attach the one and only API service, replace if multiple
			configuration.API = *s
		case SERVICE_TYPE_NATS:
			//TODO:
			fmt.Printf("[ERROR] Notify #%d: NATS notifier not implemented\n", idx)
		case SERVICE_TYPE_FACEBOOK:
			facebook := FacebookService{
				Configuration: s,
				AppConfig:     &configuration,
			}
			err = facebook.connect()
			if s.Critical && (s.Context == "" || s.Key == "" || err != nil) {
				log.Fatalf("[CRITICAL] Notify #%d. Could not setup connection to Facebook CAPI.\n", idx)
			}
			configuration.API = *s
			fmt.Printf("Notify #%d: Facebook CAPI configured for events\n", idx)
		default:
			fmt.Printf("[ERROR] %s #%d Notifier not implemented\n", s.Service, idx)
		}
	}

	//////////////////////////////////////// LETS JUST PRUNE AND QUIT?
	if *prune {
		for idx := range configuration.Notify {
			s := &configuration.Notify[idx]
			if s.Session != nil {
				switch s.Service {
				case SERVICE_TYPE_CASSANDRA:
					configuration.PruneLogsOnly = *logsOnly || configuration.PruneLogsOnly
					err := s.Session.prune()
					if err != nil {
						fmt.Println("\nLast prune error...\n", err)
					}
				default:
					fmt.Println("[ERROR]")
				}

			}
		}
		os.Exit(0)
		return
	} else {
		//////////////////////////////////////// LOAD CONSUMERS
		for idx := range configuration.Consume {
			s := &configuration.Consume[idx]
			switch s.Service {
			case SERVICE_TYPE_CASSANDRA:
				//TODO:
				fmt.Printf("[ERROR] Consume #%d: Cassandra consumer not implemented\n", idx)
			case SERVICE_TYPE_NATS:
				fmt.Printf("Consume #%d: Connecting to NATS Cluster: %s\n", idx, s.Hosts)
				gonats := NatsService{
					Configuration: s,
					AppConfig:     &configuration,
				}
				err = gonats.connect()
				if err != nil || s.Session == nil {
					if s.Critical {
						log.Fatalf("[CRITICAL] Notify #%d. Could not connect to NATS Cluster. %s\n", idx, err)
					} else {
						fmt.Printf("[ERROR] Notify #%d. Could not connect to NATS Cluster. %s\n", idx, err)
						continue
					}

				} else {
					fmt.Printf("Consume #%d: Connected to NATS.\n", idx)
				}
				s.Session.listen()
			case SERVICE_TYPE_FACEBOOK:
				//TODO:
				fmt.Printf("[ERROR] Consume #%d: Facebook consumer not implemented\n", idx)
			default:
				fmt.Printf("[ERROR] %s #%d Consumer not implemented\n", s.Service, idx)
			}

		}
	}

	//////////////////////////////////////// SSL CERT MANAGER
	certManager := autocert.Manager{
		Prompt:     autocert.AcceptTOS,
		HostPolicy: autocert.HostWhitelist(configuration.Domains...),
		Cache:      autocert.DirCache(cache),
	}
	server := &http.Server{ // HTTP REDIR SSL RENEW
		Addr:              proxyPortTLS,
		ReadTimeout:       time.Duration(configuration.ReadTimeoutSeconds) * time.Second,
		ReadHeaderTimeout: time.Duration(configuration.ReadHeaderTimeoutSeconds) * time.Second,
		WriteTimeout:      time.Duration(configuration.WriteTimeoutSeconds) * time.Second,
		IdleTimeout:       time.Duration(configuration.IdleTimeoutSeconds) * time.Second,
		MaxHeaderBytes:    configuration.MaxHeaderBytes, //1 << 20 // 1 MB
		TLSConfig: &tls.Config{ // SEC PARAMS
			GetCertificate:           certManager.GetCertificate,
			PreferServerCipherSuites: true,
			InsecureSkipVerify:       configuration.IgnoreInsecureTLS,
			CipherSuites: []uint16{
				tls.TLS_ECDHE_ECDSA_WITH_CHACHA20_POLY1305,
				tls.TLS_ECDHE_ECDSA_WITH_AES_128_GCM_SHA256,
				tls.TLS_ECDHE_ECDSA_WITH_AES_256_GCM_SHA384,
				tls.TLS_ECDHE_RSA_WITH_AES_128_GCM_SHA256, // Required by Go (and HTTP/2 RFC), even if you only present ECDSA certs
				tls.TLS_ECDHE_ECDSA_WITH_AES_128_CBC_SHA,
			},
			//MinVersion:             tls.VersionTLS12,
			//CurvePreferences:       []tls.CurveID{tls.CurveP521, tls.CurveP384, tls.CurveP256},
		},
	}

	//////////////////////////////////////// MAX CHANNELS
	connc := make(chan struct{}, configuration.MaximumConnections)
	for i := 0; i < configuration.MaximumConnections; i++ {
		connc <- struct{}{}
	}

	//////////////////////////////////////// REDIRECT URL & SHORTENER
	http.HandleFunc("/", func(w http.ResponseWriter, r *http.Request) {
		select {
		case <-connc:
			sargs := ServiceArgs{
				ServiceType: SVC_GET_REDIRECT,
			}
			if err = serveWithArgs(&configuration, &w, r, &sargs); err != nil {
				w.WriteHeader(http.StatusNotFound)
				w.Write([]byte(err.Error()))
			} else {
				values := make(map[string]interface{})
				values["etyp"] = "redirect"
				values["ename"] = "short_rdr"
				values["last"] = r.RequestURI
				wargs := WriteArgs{
					WriteType: WRITE_EVENT,
					IP:        getIP(r),
					Browser:   r.Header.Get("user-agent"),
					Language:  r.Header.Get("accept-language"),
					EventID:   gocql.TimeUUID(),
					URI:       r.RequestURI,
					Host:      getHost(r),
					IsServer:  false,
					Values:    &values,
				}
				trackWithArgs(&configuration, &w, r, &wargs)
			}
			connc <- struct{}{}
		default:
			w.Header().Set("Retry-After", "1")
			http.Error(w, "Maximum clients reached on this node.", http.StatusServiceUnavailable)
		}
	})

	//////////////////////////////////////// PROXY API ROUTES
	if configuration.ProxyUrl != "" {
		fmt.Println("Proxying to:", configuration.ProxyUrl)
		origin, _ := url.Parse(configuration.ProxyUrl)
		director := func(req *http.Request) {
			req.Header.Add("X-Forwarded-Host", req.Host)
			req.Header.Add("X-Origin-Host", origin.Host)
			if configuration.ProxyForceJson {
				req.Header.Set("content-type", "application/json")
			}
			req.URL.Scheme = "http"
			req.URL.Host = origin.Host
		}
		proxy := &httputil.ReverseProxy{Director: director}
		proxyFilter, _ := regexp.Compile(configuration.ProxyUrlFilter)
		http.HandleFunc("/api/", func(w http.ResponseWriter, r *http.Request) {
			if !configuration.IgnoreProxyOptions && r.Method == http.MethodOptions {
				//Lets just allow requests to this endpoint
				w.Header().Set("access-control-allow-origin", configuration.AllowOrigin)
				w.Header().Set("access-control-allow-credentials", "true")
				w.Header().Set("access-control-allow-headers", "Authorization,Accept,X-CSRFToken,User")
				w.Header().Set("access-control-allow-methods", "GET,POST,HEAD,PUT,DELETE")
				w.Header().Set("access-control-max-age", "1728000")
				w.WriteHeader(http.StatusOK)
				return
			}
			//TODO: Check certificate in cookie
			select {
			case <-connc:
				//Check API Limit
				if err := check(&configuration, r); err != nil {
					w.WriteHeader(http.StatusTooManyRequests)
					w.Write([]byte(API_LIMIT_REACHED))
					return
				}
				//Proxy
				w.Header().Set("Strict-Transport-Security", "max-age=15768000 ; includeSubDomains")
				w.Header().Set("access-control-allow-origin", configuration.AllowOrigin)
				proxy.ServeHTTP(w, r)
				//Track
				if configuration.ProxyUrlFilter != "" && !proxyFilter.MatchString(r.URL.Path) {
					track(&configuration, &w, r)
				}
				connc <- struct{}{}
			default:
				w.Header().Set("Retry-After", "1")
				http.Error(w, "Maximum clients reached on this node.", http.StatusServiceUnavailable)
			}
		})
	}

	//////////////////////////////////////// STATUS TEST ROUTE
	http.HandleFunc("/status", func(w http.ResponseWriter, r *http.Request) {
		json, _ := json.Marshal([2]KeyValue{KeyValue{Key: "client", Value: getIP(r)}, KeyValue{Key: "conns", Value: configuration.MaximumConnections - len(connc)}})
		w.WriteHeader(http.StatusOK)
		w.Header().Set("access-control-allow-origin", configuration.AllowOrigin)
		w.Header().Set("Content-Type", "application/json")
		w.Write(json)
	})

	//////////////////////////////////////// PING PONG TEST ROUTE
	http.HandleFunc("/ping", func(w http.ResponseWriter, r *http.Request) {
		w.Header().Set("access-control-allow-origin", configuration.AllowOrigin)
		w.Write([]byte(PONG))
	})

	//////////////////////////////////////// CLEAR ROUTE
	http.HandleFunc("/clear", func(w http.ResponseWriter, r *http.Request) {
		w.Header().Set("access-control-allow-origin", configuration.AllowOrigin)
		w.Header().Set("clear-site-data", "\"*\"")
		w.Write([]byte("OK"))
	})

	//////////////////////////////////////// STATIC CONTENT ROUTE
	fmt.Println("Serving static content in:", configuration.StaticDirectory)
	fs := http.FileServer(http.Dir(configuration.StaticDirectory))
	pubSlug := "/pub/" + apiVersion + "/"
	http.HandleFunc(pubSlug, func(w http.ResponseWriter, r *http.Request) {
		select {
		case <-connc:
			track(&configuration, &w, r)
			http.StripPrefix(pubSlug, fs).ServeHTTP(w, r)
			connc <- struct{}{}
		default:
			w.Header().Set("Retry-After", "1")
			http.Error(w, "Maximum clients reached on this node.", http.StatusServiceUnavailable)
		}
	})

	//////////////////////////////////////// 1x1 PIXEL ROUTE
	http.HandleFunc("/img/"+apiVersion+"/", func(w http.ResponseWriter, r *http.Request) {
		select {
		case <-connc:
			track(&configuration, &w, r)
			w.Header().Set("content-type", "image/gif")
			w.Header().Set("access-control-allow-origin", configuration.AllowOrigin)
			w.Write(TRACKING_GIF)
			connc <- struct{}{}
		default:
			w.Header().Set("Retry-After", "1")
			http.Error(w, "Maximum clients reached on this node.", http.StatusServiceUnavailable)
		}
	})

	//////////////////////////////////////// Tracking Route
	// Ex. https://localhost:8443/tr/v1/vid/accad/ROCK/ON/lat/5/lon/6/first/true/score/6
	// OR
	// {"last":"https://localhost:5001/maps","next":"https://localhost:5001/error/maps/request/unauthorized","params":{"type":"b","origin":"maps","error":"unauthorized","method":"request"},"created":1539072857869,"duration":1959,"vid":"4883a4c0-cb96-11e8-afac-bb666b9727ed","first":"false","sid":"4883cbd0-cb96-11e8-afac-bb666b9727ed"}
	http.HandleFunc("/tr/"+apiVersion+"/", func(w http.ResponseWriter, r *http.Request) {
		if r.Method == http.MethodOptions {
			//Lets just allow requests to this endpoint
			w.Header().Set("access-control-allow-origin", configuration.AllowOrigin)
			w.Header().Set("access-control-allow-credentials", "true")
			w.Header().Set("access-control-allow-headers", "Authorization,Accept,User")
			w.Header().Set("access-control-allow-methods", "GET,POST,HEAD,PUT,DELETE")
			w.Header().Set("access-control-max-age", "1728000")
			w.WriteHeader(http.StatusOK)
		} else {
			select {
			case <-connc:
				track(&configuration, &w, r)
				w.Header().Set("access-control-allow-origin", configuration.AllowOrigin)
				w.WriteHeader(http.StatusOK)
				connc <- struct{}{}
			default:
				w.Header().Set("Retry-After", "1")
				http.Error(w, "Maximum clients reached on this node.", http.StatusServiceUnavailable)
			}
		}

	})

	//////////////////////////////////////// Track Lifetime Value
	http.HandleFunc("/ltv/"+apiVersion+"/", func(w http.ResponseWriter, r *http.Request) {
		if r.Method == http.MethodOptions {
			//Lets just allow requests to this endpoint
			w.Header().Set("access-control-allow-origin", configuration.AllowOrigin)
			w.Header().Set("access-control-allow-credentials", "true")
			w.Header().Set("access-control-allow-headers", "Authorization,Accept,User")
			w.Header().Set("access-control-allow-methods", "GET,POST,HEAD,PUT,DELETE")
			w.Header().Set("access-control-max-age", "1728000")
			w.WriteHeader(http.StatusOK)
		} else {
			select {
			case <-connc:
				ltv(&configuration, &w, r)
				w.Header().Set("access-control-allow-origin", configuration.AllowOrigin)
				w.WriteHeader(http.StatusOK)
				connc <- struct{}{}
			default:
				w.Header().Set("Retry-After", "1")
				http.Error(w, "Maximum clients reached on this node.", http.StatusServiceUnavailable)
			}
		}

	})

	//////////////////////////////////////// Server Tracking Route
	http.HandleFunc("/str/"+apiVersion+"/", func(w http.ResponseWriter, r *http.Request) {
		if r.Method == http.MethodOptions {
			//Lets just allow requests to this endpoint
			w.Header().Set("access-control-allow-origin", configuration.AllowOrigin)
			w.Header().Set("access-control-allow-credentials", "true")
			w.Header().Set("access-control-allow-headers", "Authorization,Accept,User")
			w.Header().Set("access-control-allow-methods", "GET,POST,HEAD,PUT,DELETE")
			w.Header().Set("access-control-max-age", "1728000")
			w.WriteHeader(http.StatusOK)
		} else {
			select {
			case <-connc:
				wargs := WriteArgs{
					WriteType: WRITE_EVENT,
					IP:        getIP(r),
					EventID:   gocql.TimeUUID(),
					URI:       r.RequestURI,
					Host:      getHost(r),
					IsServer:  true,
				}
				trackWithArgs(&configuration, &w, r, &wargs)
				w.WriteHeader(http.StatusOK)
				w.Header().Set("access-control-allow-origin", configuration.AllowOrigin)
				json, _ := json.Marshal(wargs.EventID)
				w.Header().Set("Content-Type", "application/json")
				w.Write(json)
				connc <- struct{}{}
			default:
				w.Header().Set("Retry-After", "1")
				http.Error(w, "Maximum clients reached on this node.", http.StatusServiceUnavailable)
			}
		}
	})

	//////////////////////////////////////// Redirect Route
	// Ex. https://localhost:8443/rdr/v1/?r=https%3A%2F%2Fx.com
	http.HandleFunc("/rdr/"+apiVersion+"/", func(w http.ResponseWriter, r *http.Request) {
		select {
		case <-connc:
			track(&configuration, &w, r)
			rURL := r.URL.Query()["url"]
			if len(rURL) > 0 {
				http.Redirect(w, r, rURL[0], http.StatusFound)
			} else {
				http.Redirect(w, r, configuration.DefaultRedirect, http.StatusFound)
			}
			connc <- struct{}{}
		default:
			w.Header().Set("Retry-After", "1")
			http.Error(w, "Maximum clients reached on this node.", http.StatusServiceUnavailable)
		}

	})

	//////////////////////////////////////// Privacy Routes
	if configuration.UseGeoIP {
		kv, _ = NewKVStore(LogDBConfig{
			expert: ExpertConfig{
				ExecShards:  defaultExecShards,
				LogDBShards: defaultLogDBShards,
			},
			KVMaxBackgroundCompactions:         2,
			KVMaxBackgroundFlushes:             2,
			KVLRUCacheSize:                     0,
			KVKeepLogFileNum:                   16,
			KVWriteBufferSize:                  128 * 1024 * 1024,
			KVMaxWriteBufferNumber:             4,
			KVLevel0FileNumCompactionTrigger:   8,
			KVLevel0SlowdownWritesTrigger:      17,
			KVLevel0StopWritesTrigger:          24,
			KVMaxBytesForLevelBase:             4 * 1024 * 1024 * 1024,
			KVMaxBytesForLevelMultiplier:       2,
			KVTargetFileSizeBase:               16 * 1024 * 1024,
			KVTargetFileSizeMultiplier:         2,
			KVLevelCompactionDynamicLevelBytes: 0,
			KVRecycleLogFileNum:                0,
			KVNumOfLevels:                      7,
			KVBlockSize:                        32 * 1024,
		}, func(busy bool) { fmt.Println("DB Busy", busy) }, "./pdb", "./pdbwal")

		kv.GetValue([]byte("DB_VER"), func(val []byte) error {
			if len(val) == 0 || val[0] != byte(configuration.GeoIPVersion) {
				fmt.Println("Restoring Geoip Database...")
				Unzip(configuration.IPv4GeoIPZip, configuration.TempDirectory)
				Unzip(configuration.IPv6GeoIPZip, configuration.TempDirectory)
				wb := kv.GetWriteBatch()
				i := 0
				load := func(src string, keyprefix string, pad int) {
					file, _ := os.Open(src)
					defer file.Close()
					r := csv.NewReader(file)
					for {
						i++
						rec, err := r.Read()
						if err == io.EOF {
							break
						}
						if err != nil {
							log.Fatal(err)
						}
						if rec[0] == "" || rec[1] == "" || rec[0] == "-" || rec[1] == "-" {
							continue
						}
						for g := 0; g < len(rec); g++ {
							if rec[g] == "-" {
								rec[g] = ""
							}
						}
						//Ipv4 has 10 decimal places
						//Ipv6 has 39 decimal places
						lat, _ := strconv.ParseFloat(rec[6], 64)
						lon, _ := strconv.ParseFloat(rec[7], 64)
						geoip := GeoIP{
							IPStart:     rec[0],
							IPEnd:       rec[1],
							CountryISO2: rec[2],
							Country:     rec[3],
							Region:      rec[4],
							City:        rec[5],
							Latitude:    lat,
							Longitude:   lon,
							Zip:         rec[8],
							Timezone:    rec[9],
						}
						if i%100000 == 0 {
							fmt.Print(".")
							kv.CommitWriteBatch(wb)
							wb.Clear()
						}
						js, err := json.Marshal(geoip)
						wb.Put([]byte(keyprefix+FixedLengthNumberString(pad, rec[0])), js)
					}
					kv.CommitWriteBatch(wb)
					wb.wb.Close()
				}
				load(configuration.TempDirectory+configuration.IPv4GeoIPCSVDest, IDX_PREFIX_IPV4, 10)
				load(configuration.TempDirectory+configuration.IPv6GeoIPCSVDest, IDX_PREFIX_IPV6, 39)
				kv.SaveValue([]byte("DB_VER"), []byte{byte(configuration.GeoIPVersion)})
			}
			return nil
		})
	}

	/// Privacy program interface (cookies)
	ctr := mux.NewRouter()
	ctr.HandleFunc("/ppi/"+apiVersion+"/{action}", func(w http.ResponseWriter, r *http.Request) {
		if r.Method == http.MethodOptions {
			//Lets just allow requests to this endpoint
			w.Header().Set("access-control-allow-origin", configuration.AllowOrigin)
			w.Header().Set("access-control-allow-credentials", "true")
			w.Header().Set("access-control-allow-headers", "Authorization,Accept,User")
			w.Header().Set("access-control-allow-methods", "GET,POST,HEAD,PUT,DELETE")
			w.Header().Set("access-control-max-age", "1728000")
			w.WriteHeader(http.StatusOK)
		} else {
			select {
			case <-connc:
				params := mux.Vars(r)
				sargs := ServiceArgs{}
				w.Header().Set("access-control-allow-origin", configuration.AllowOrigin)
				switch params["action"] {
				case "agree": //agreements
					if r.Method == http.MethodPost {
						sargs.ServiceType = SVC_POST_AGREE
					} else {
						sargs.ServiceType = SVC_GET_AGREE
					}
				case "jds": //jurisdictions
					sargs.ServiceType = SVC_GET_JURISDICTIONS
				case "geoip": //geoip
					sargs.ServiceType = SVC_GET_GEOIP
				default:
					w.WriteHeader(http.StatusBadRequest)
					w.Write([]byte("Unknown action"))
				}
				if sargs.ServiceType != 0 {
					if err = serveWithArgs(&configuration, &w, r, &sargs); err != nil {
						w.WriteHeader(http.StatusBadRequest)
						w.Write([]byte(err.Error()))
					}
				}
				connc <- struct{}{}
			default:
				w.Header().Set("Retry-After", "1")
				http.Error(w, "Maximum clients reached on this node.", http.StatusServiceUnavailable)
			}
		}
	})
	http.Handle("/ppi/"+apiVersion+"/", ctr)

	//////////////////////////////////////// Redirect API Route & Functions
	rtr := mux.NewRouter()
	rtr.HandleFunc("/rpi/"+apiVersion+"{_dummy:.*}", func(w http.ResponseWriter, r *http.Request) {
		w.Header().Set("access-control-allow-origin", configuration.AllowOrigin)
		w.Header().Set("access-control-allow-credentials", "true")
		w.Header().Set("access-control-allow-headers", "Authorization,Accept,User")
		w.Header().Set("access-control-allow-methods", "GET,POST,HEAD,PUT,DELETE")
		w.Header().Set("access-control-max-age", "1728000")
		w.WriteHeader(http.StatusOK)
	}).Methods("OPTIONS")
	rtr.HandleFunc("/rpi/"+apiVersion+"/redirects/{uid}/{password}/{host}", func(w http.ResponseWriter, r *http.Request) {
		select {
		case <-connc:
			params := mux.Vars(r)
			sargs := ServiceArgs{
				ServiceType: SVC_GET_REDIRECTS,
				Values:      &params,
			}
			w.Header().Set("access-control-allow-origin", configuration.AllowOrigin)
			if err = serveWithArgs(&configuration, &w, r, &sargs); err != nil {
				w.WriteHeader(http.StatusBadRequest)
				w.Write([]byte(err.Error()))
			}
			connc <- struct{}{}
		default:
			w.Header().Set("Retry-After", "1")
			http.Error(w, "Maximum clients reached on this node.", http.StatusServiceUnavailable)
		}
	}).Methods("GET")
	rtr.HandleFunc("/rpi/"+apiVersion+"/redirect/{uid}/{password}", func(w http.ResponseWriter, r *http.Request) {
		select {
		case <-connc:
			params := mux.Vars(r)
			sargs := ServiceArgs{
				ServiceType: SVC_POST_REDIRECT,
				Values:      &params,
			}
			w.Header().Set("access-control-allow-origin", configuration.AllowOrigin)
			if err = serveWithArgs(&configuration, &w, r, &sargs); err != nil {
				w.WriteHeader(http.StatusBadRequest)
				w.Write([]byte(err.Error()))
			}
			connc <- struct{}{}
		default:
			w.Header().Set("Retry-After", "1")
			http.Error(w, "Maximum clients reached on this node.", http.StatusServiceUnavailable)
		}
	}).Methods("POST")
	http.Handle("/rpi/"+apiVersion+"/", rtr)

	//////////////////////////////////////// SERVE, REDIRECT AUTO to HTTPS
	go func() {
		fmt.Printf("Serving HTTP Redirect from %s to %s\n", proxyPort, proxyPortRedirect)
		if configuration.UseLocalTLS {
			http.ListenAndServe(proxyPort, http.HandlerFunc(func(w http.ResponseWriter, req *http.Request) {
				http.Redirect(w, req, "https://"+getHost(req)+proxyPortRedirect+req.RequestURI, http.StatusFound)
			}))

		} else {
			http.ListenAndServe(proxyPort, certManager.HTTPHandler(nil))
		}

	}()
	go func() {
		if configuration.ProxyExceptHTTP != "" {
			fmt.Printf("Serving HTTP on %s\n", configuration.ProxyExceptHTTP)
			http.ListenAndServe(configuration.ProxyExceptHTTP, nil)
		}
	}()
	fmt.Printf("Serving TLS requests on: %s\n", proxyPortTLS)
	if configuration.UseLocalTLS {
		server.TLSConfig.GetCertificate = nil
		log.Fatal(server.ListenAndServeTLS(configuration.TLSCert, configuration.TLSKey)) // SERVE HTTPS!
	} else {
		log.Fatal(server.ListenAndServeTLS("", "")) // SERVE HTTPS!
	}

}

// //////////////////////////////////////
// Serve APIs
// //////////////////////////////////////
func serveWithArgs(c *Configuration, w *http.ResponseWriter, r *http.Request, args *ServiceArgs) error {
	s := &c.API
	if s != nil && s.Session != nil {
		if err := s.Session.serve(w, r, args); err != nil {
			if c.Debug {
				fmt.Printf("[ERROR] Serving to %s: %s\n", s.Service, err)
			}
			return err
		}
	}
	return nil
}

// //////////////////////////////////////
// Check
// //////////////////////////////////////
func check(c *Configuration, r *http.Request) error {
	//Precheck
	if c.ProxyDailyLimit > 0 && c.ProxyDailyLimitCheck != nil && c.ProxyDailyLimitCheck(getIP(r)) > c.ProxyDailyLimit {
		return fmt.Errorf("API Limit Reached")
	}
	return nil
}

// //////////////////////////////////////
// Total Lifetime Value
// //////////////////////////////////////
func ltv(c *Configuration, w *http.ResponseWriter, r *http.Request) error {
	//Setup
	wargs := WriteArgs{
		WriteType: WRITE_LTV,
		IP:        getIP(r),
		Browser:   r.Header.Get("user-agent"),
		Language:  r.Header.Get("accept-language"),
		URI:       r.RequestURI,
		Host:      getHost(r),
		EventID:   gocql.TimeUUID(),
	}
	return trackWithArgs(c, w, r, &wargs)
}

// //////////////////////////////////////
// Telemetry
// //////////////////////////////////////
func track(c *Configuration, w *http.ResponseWriter, r *http.Request) error {
	//Setup
	wargs := WriteArgs{
		WriteType: WRITE_EVENT,
		IP:        getIP(r),
		Browser:   r.Header.Get("user-agent"),
		Language:  r.Header.Get("accept-language"),
		URI:       r.RequestURI,
		Host:      getHost(r),
		EventID:   gocql.TimeUUID(),
	}
	return trackWithArgs(c, w, r, &wargs)
}

func trackWithArgs(c *Configuration, w *http.ResponseWriter, r *http.Request, wargs *WriteArgs) error {
	//Normalize all data TOLOWERCASE

	//Process
	var j map[string]interface{}
	if wargs.Values != nil {
		j = *wargs.Values
	} else {
		j = make(map[string]interface{})
	}

	//Try to get user from header or user cookie
	userHeader := r.Header.Get("User")
	if userHeader != "" {
		json.Unmarshal([]byte(userHeader), &j)
	} else if cookie, cerr := r.Cookie("user"); cerr != nil && cookie != nil {
		json.Unmarshal([]byte(cookie.Value), &j)
	}
	//Try to get vid from cookie
	cookie, cerr := r.Cookie("vid")
	if cerr == nil && cookie != nil {
		j["vid"] = cookie.Value
	}
	//Try to get CookieConsent from cookie (cflags)
	cookie, cerr = r.Cookie("CookieConsent")
	if cerr == nil && cookie != nil {
		if cflags, err := strconv.ParseInt(cookie.Value, 10, 64); err == nil {
			j["cflags"] = cflags
		}
	}
	//Try to get EmailHash from cookie (ehash)
	cookie, cerr = r.Cookie("ehash")
	if cerr == nil && cookie != nil {
		j["ehash"] = cookie.Value
	}
	//Try to get sid from cookie
	cookie, cerr = r.Cookie("sid")
	if cerr == nil && cookie != nil {
		j["sid"] = cookie.Value
	}
	//Path
	p := strings.Split(r.URL.Path, "/")
	pmax := (len(p) - 2)
	for i := 1; i <= pmax; i += 2 {
		p[i] = strings.ToLower(p[i])
		switch p[i] {
		case "ehash", "bhash":
			j[p[i]] = p[i+1] //TODO: Handle arrays
			break
		default:
			j[p[i]] = strings.ToLower(p[i+1]) //TODO: Handle arrays
		}
	}
	//Inject Params
	if params, err := json.Marshal(j); err == nil {
		j["params"] = strings.ToLower(string(params))
	}
	wargs.Values = &j
	switch r.Method {
	case http.MethodGet:
		//Query, try and get everything
		k := r.URL.Query()
		if c.IgnoreQueryParamsKey != "" && k[c.IgnoreQueryParamsKey] != nil {
			break
		}
		qp := make(map[string]interface{})
		for idx := range k {
			lidx := strings.ToLower(idx)
			lidx = regexUtmPrefix.ReplaceAllString(lidx, "")
			switch lidx {
			case "ehash", "bhash":
				j[lidx] = k[idx][0]  //TODO: Handle arrays
				qp[lidx] = k[idx][0] //TODO: Handle arrays
			default:
				j[lidx] = strings.ToLower(k[idx][0])  //TODO: Handle arrays
				qp[lidx] = strings.ToLower(k[idx][0]) //TODO: Handle arrays
			}

		}
		if len(qp) > 0 {
			//If we have query params **OVERWRITE** the split URL ones
			if params, err := json.Marshal(qp); err == nil {
				j["params"] = strings.ToLower(string(params))
			}
		}
		break
	case http.MethodPut:
	case http.MethodPost:
		//Json (POST)
		//This is fully controlled, only send what we need (inc. params)
		body, err := ioutil.ReadAll(r.Body)
		if err != nil {
			return fmt.Errorf("Bad JS (body)")
		}
		if len(body) > 0 {
			//r.Body = ioutil.NopCloser(bytes.NewBuffer(body))
			// for idx := range body {
			// 	body[idx] = byte(unicode.ToLower(rune(body[idx])))
			// }
			b := make(map[string]interface{})
			if err := json.Unmarshal(body, &b); err == nil {
				for bpi := range b {
					lbpi := strings.ToLower(bpi)
					switch lbpi {
					case "ehash", "bhash":
						j[lbpi] = b[bpi]
					default:
						if bpiv, ok := b[bpi].(string); ok {
							j[lbpi] = strings.ToLower(bpiv)
						} else if b[bpi] != nil {
							j[lbpi] = b[bpi]
						}
					}
				}
			}
		}
		break
	default:
		return nil
	}
	_, okc := j["content"].(string)
	_, oke := j["ename"].(string)
	if okc && !oke {
		j["ename"] = j["content"]
		delete(j, "content")
	}
	if wargs.Host == "" {
		wargs.Host = getHost(r)
	}
	if c.Debug {
		fmt.Printf("[EVENT] %s\n", wargs)
	}
	for idx := range c.Notify {
		s := &c.Notify[idx]
		if s.Session != nil {
			if err := s.Session.write(wargs); err != nil {
				if c.Debug {
					fmt.Printf("[ERROR] Writing to %s: %s\n", s.Service, err)
				}
				return err
			}
		}
	}
	if !wargs.IsServer && wargs.SaveCookie {
		var dom string
		host := getHost(r)
		if net.ParseIP(host) == nil {
			ha := strings.Split(strings.ToLower(host), ".")
			dom = ha[len(ha)-1]
			if len(ha) > 1 {
				dom = ha[len(ha)-2] + "." + dom
			}
		}
		if vid, ok := j["vid"].(string); ok {
			expiration := time.Now().UTC().Add(99999 * 24 * time.Hour)
			cookie := http.Cookie{Name: "vid", Value: vid, Expires: expiration, Path: "/", Domain: dom}
			http.SetCookie(*w, &cookie)
		} else if vid, ok := j["vid"].(gocql.UUID); ok {
			expiration := time.Now().UTC().Add(99999 * 24 * time.Hour)
			cookie := http.Cookie{Name: "vid", Value: vid.String(), Expires: expiration, Path: "/", Domain: dom}
			http.SetCookie(*w, &cookie)
		}
	}
	return nil

}<|MERGE_RESOLUTION|>--- conflicted
+++ resolved
@@ -49,7 +49,6 @@
 package main
 
 import (
-	"context"
 	"crypto/tls"
 	"database/sql"
 	"encoding/csv"
@@ -70,8 +69,7 @@
 	"strings"
 	"time"
 
-	"github.com/ClickHouse/ch-go"
-	"github.com/ClickHouse/ch-go/proto"
+	"github.com/ClickHouse/clickhouse-go/v2"
 	"github.com/gocql/gocql"
 	"github.com/gorilla/mux"
 	"github.com/nats-io/nats.go"
@@ -177,18 +175,16 @@
 	Session session
 }
 
-<<<<<<< HEAD
 type ClickhouseService struct { //Implements 'session'
 	Configuration *Service
-	Session       *gocql.Session
+	Session       *clickhouse.Conn
 	AppConfig     *Configuration
-=======
+}
+
 type DuckService struct { //Implements 'session'
 	Configuration *Service
-	Session       *gocql.Session
+	Session       *sql.DB
 	AppConfig     *Configuration
-	DB            *sql.DB
->>>>>>> a0dd2d69
 }
 
 type CassandraService struct { //Implements 'session'
@@ -286,17 +282,11 @@
 	PONG              string = "pong"
 	API_LIMIT_REACHED string = "API Limit Reached"
 
-<<<<<<< HEAD
 	SERVICE_TYPE_CLICKHOUSE string = "clickhouse"
-	SERVICE_TYPE_CASSANDRA  string = "cassandra"
 	SERVICE_TYPE_NATS       string = "nats"
 	SERVICE_TYPE_FACEBOOK   string = "facebook"
-=======
-	SERVICE_TYPE_DUCKDB    string = "duckdb"
-	SERVICE_TYPE_CASSANDRA string = "cassandra"
-	SERVICE_TYPE_NATS      string = "nats"
-	SERVICE_TYPE_FACEBOOK  string = "facebook"
->>>>>>> a0dd2d69
+	SERVICE_TYPE_DUCKDB     string = "duckdb"
+	SERVICE_TYPE_CASSANDRA  string = "cassandra"
 
 	FB_PIXEL string = "FB_PIXEL"
 	FB_TOKEN string = "FB_TOKEN"
@@ -464,26 +454,23 @@
 	for idx := range configuration.Notify {
 		s := &configuration.Notify[idx]
 		switch s.Service {
-<<<<<<< HEAD
 		case SERVICE_TYPE_CLICKHOUSE:
-			ctx := context.Background()
-			var (
-				numbers int
-				data    proto.ColUInt64
-			)
-			c, _ := ch.Dial(ctx, ch.Options{Address: "localhost:9000"})
-			c.Do(ctx, ch.Query{
-				Body: "SELECT number FROM system.numbers LIMIT 500000000",
-				Result: proto.Results{
-					{Name: "number", Data: &data},
-				},
-				// OnResult will be called on next received data block.
-				OnResult: func(ctx context.Context, b proto.Block) error {
-					numbers += len(data)
-					return nil
-				},
-			})
-=======
+			fmt.Printf("Notify #%d: Connecting to ClickHouse: %s\n", idx, s.Hosts)
+			clickhouse := ClickhouseService{
+				Configuration: s,
+				AppConfig:     &configuration,
+			}
+			err = clickhouse.connect()
+			if err != nil || s.Session == nil {
+				if s.Critical {
+					log.Fatalf("[CRITICAL] Notify #%d. Could not connect to ClickHouse. %s\n", idx, err)
+				} else {
+					fmt.Printf("[ERROR] Notify #%d. Could not connect to ClickHouse. %s\n", idx, err)
+					continue
+				}
+			}
+			//Now attach the one and only API service, replace if multiple
+			configuration.API = *s
 		case SERVICE_TYPE_DUCKDB:
 			fmt.Printf("Notify #%d: Connecting to DuckDB: %s\n", idx, s.Hosts)
 			duck := DuckService{
@@ -501,7 +488,6 @@
 			}
 			//Now attach the one and only API service, replace if multiple
 			configuration.API = *s
->>>>>>> a0dd2d69
 		case SERVICE_TYPE_CASSANDRA:
 			fmt.Printf("Notify #%d: Connecting to Cassandra Cluster: %s\n", idx, s.Hosts)
 			cassandra := CassandraService{
